--- conflicted
+++ resolved
@@ -23,9 +23,8 @@
 use multihash::Multihash;
 use radicle_git_ext as ext;
 
-<<<<<<< HEAD
 use crate::{
-    git::{ext, sealed},
+    git::sealed,
     hash::Hash,
     identities::urn::{self, Urn},
 };
@@ -34,17 +33,10 @@
     fn into_namespace(self) -> ext::RefLike {
         self.into()
     }
-=======
-use crate::{hash::Hash, identities::git::Urn};
-
-pub trait AsNamespace {
-    fn as_namespace(&self) -> String;
->>>>>>> 4def4880
 }
 
 pub type Legacy = Hash;
 
-<<<<<<< HEAD
 impl From<Legacy> for ext::RefLike {
     fn from(hash: Legacy) -> Self {
         Self::try_from(hash.to_string()).unwrap()
@@ -54,11 +46,6 @@
 impl From<&Legacy> for ext::RefLike {
     fn from(hash: &Legacy) -> Self {
         Self::try_from(hash.to_string()).unwrap()
-=======
-impl AsNamespace for Legacy {
-    fn as_namespace(&self) -> String {
-        self.to_string()
->>>>>>> 4def4880
     }
 }
 
@@ -68,7 +55,6 @@
 impl sealed::Sealed for Legacy {}
 impl sealed::Sealed for &Legacy {}
 
-<<<<<<< HEAD
 #[derive(Debug, Clone, PartialEq)]
 pub struct Namespace<R>(Urn<R>);
 
@@ -92,11 +78,6 @@
 impl<R> From<Urn<R>> for Namespace<R> {
     fn from(urn: Urn<R>) -> Self {
         Self(Urn { path: None, ..urn })
-=======
-impl AsNamespace for Namespace {
-    fn as_namespace(&self) -> String {
-        self.to_string()
->>>>>>> 4def4880
     }
 }
 
