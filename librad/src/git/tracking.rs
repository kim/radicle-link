--- conflicted
+++ resolved
@@ -23,11 +23,7 @@
 
 use super::{
     p2p::url::GitUrlRef,
-<<<<<<< HEAD
-    storage::{self, Storage},
-=======
-    storage2::{self, glob, Storage},
->>>>>>> 689fcf5e
+    storage::{self, glob, Storage},
 };
 use crate::{peer::PeerId, signer::Signer};
 
