[package]
name = "librad"
version = "0.1.0"
authors = ["The Radicle Team <dev@radicle.xyz>"]
edition = "2018"
license = "GPL-3.0-or-later"

[features]
default = []
disco-mdns = ["mdns", "madness"]

[dependencies]
async-trait = "0.1"
bit-vec = "0.6"
bs58 = "0.3"
bytes = "0.5"
dashmap = "4.0"
directories = "3.0"
dyn-clone = "1.0"
futures-timer = "3.0"
globset = "0.4"
<<<<<<< HEAD
governor = "0.3"
itertools = "0.10"
=======
governor = ">=0.3.2"
>>>>>>> 82b95e84
lazy_static = "1"
libc = "0.2"
mdns = { version = "1", optional = true }
multibase = "0.9"
multihash = "0.11"
nom = "5"
nonempty = "0.6"
nonzero_ext = "0.2"
num_cpus = "1"
parking_lot = "0.11"
percent-encoding = "2"
picky-asn1 = "0.3"
picky-asn1-der = "0.2"
picky-asn1-x509 = "0.4"
pnet_datalink = "0.27"
radicle-keystore = "0"
rand = "0.7"
rand_pcg = "0.2"
regex = "1.3"
rustc-hash = "1.1"
serde_bytes = "0.11"
serde_json = "1.0"
siphasher = "0.3"
tempfile = "3.1"
thiserror = "1.0"
time = "0.2"
tracing = "0.1"
tracing-futures = "0.2"
unicode-normalization = "0.1"
webpki = "0.21"

[dependencies.bloom_filter_simple]
git = "https://github.com/radicle-dev/bloom_filter_simple"
rev = "d4e5200304227d576ff44b5d5faf50017b297bfe"

[dependencies.deadpool]
version = "0.5"
default-features = false
features = ["managed"]

[dependencies.ed25519-zebra]
git = "https://github.com/ZcashFoundation/ed25519-zebra"
rev = "0e7a96a267a756e642e102a28a44dd79b9c7df69"

[dependencies.either]
version = ">= 1.3, 1"
features = ["serde"]

[dependencies.futures]
version = "0.3"
features = ["thread-pool"]

[dependencies.futures_codec]
version = "0.4"
features = []

[dependencies.git2]
version = ">= 0.13.12, 0.13"
default-features = false
features = []

[dependencies.libgit2-sys]
version = "0.12"
default-features = false
features = []

[dependencies.madness]
git = "https://github.com/meilisearch/madness"
rev = "cb12159a06f3698d0ba4ea078e95f8a915a9a9d3"
optional = true

[dependencies.minicbor]
version = ">= 0.6, 0"
features = ["std", "derive"]

[dependencies.quinn]
git = "https://github.com/quinn-rs/quinn"
rev = "47232c83d1615e96b4a8480ec25fbf7fcf6771f5"
default-features = false
features = ["tls-rustls"]

[dependencies.radicle-git-ext]
path = "../git-ext"

[dependencies.radicle-macros]
path = "../macros"

[dependencies.radicle-std-ext]
path = "../std-ext"

# Note: this MUST always match the exact patch version `quinn` uses
[dependencies.rustls]
git = "https://github.com/ctz/rustls"
rev = "fee894f7e030"
features = ["logging", "dangerous_configuration"]

[dependencies.serde]
version = "1.0"
features = ["derive"]

[dependencies.tokio]
version = "0.2"
features = ["full"]

[dependencies.tokio-util]
version = "0.3"
features = ["compat"]

[dependencies.url]
version = "2.1"
features = ["serde"]

# TODO: a more popular alternative is the `twox-hash` crate, but it hasn't
# merged the stable xxh3 yet. There are also bindings to the C reference
# implementation (`xxhash-c`, by the same authors). `xxhash-rust` tests against
# this.
[dependencies.xxhash-rust]
version = "0.8"
features = ["xxh3"]

[dependencies.zeroize]
version = "1.1"
features = ["zeroize_derive"]

[dev-dependencies]
anyhow = "1"
argh = "0"
assert_matches = "1"
env_logger = "0"
fnv = "1"
futures-await-test = "0"
futures_ringbuf = "0"
log = "0.4"
nonempty = "0.6"
pretty_assertions = "0"
proptest = "0"
tracing-subscriber = ">= 0.2"

[dev-dependencies.librad-test]
path = "../librad-test"<|MERGE_RESOLUTION|>--- conflicted
+++ resolved
@@ -19,12 +19,8 @@
 dyn-clone = "1.0"
 futures-timer = "3.0"
 globset = "0.4"
-<<<<<<< HEAD
-governor = "0.3"
+governor = ">=0.3.2"
 itertools = "0.10"
-=======
-governor = ">=0.3.2"
->>>>>>> 82b95e84
 lazy_static = "1"
 libc = "0.2"
 mdns = { version = "1", optional = true }
